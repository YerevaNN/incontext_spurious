import os
import torch
import numpy as np
from tqdm import tqdm

from hydra.utils import instantiate
from omegaconf import DictConfig

torch.multiprocessing.set_sharing_strategy('file_system') # avoiding the limits on open file descriptors

def extract_encodings(config: DictConfig):
    """
    Extracts and saves encodings for a dataset.

    This function instantiates a data module and an encoding extractor as specified in the config.
    It then processes each batch of images from the data loader, extracting their encodings using the
    encoding extractor, and saves these encodings to disk.

    Args:
        config (DictConfig): Configuration object containing settings for datamodule,
                             encoding_extractor, save_path, and device.
    """
    # Instantiate the data module and encoding extractor from the configuration
    datamodule = instantiate(config.datamodule)
    datamodule.prepare_data()

<<<<<<< HEAD
    encoding_extractor = instantiate(config.encoding_extractor)
=======
    # Create the directory specified in the config to save the encodings
    os.makedirs(config.save_path, exist_ok=True)
>>>>>>> 9ce6c0ff

    # Set the encoding extractor to evaluation mode and move it to the specified device (e.g., GPU)
    encoding_extractor.eval()
    encoding_extractor.to(config.device)

<<<<<<< HEAD
    # Check if the data module has subsets and process accordingly
    if datamodule.with_subsets:
        dataloader, subset_names = datamodule.get_combined_dataloader()
        # Create a directory for each subset to store encodings
        for subset_name in subset_names:
            os.makedirs(os.path.join(config.save_path, subset_name), exist_ok=True)

        for (images, _, _, indices), _, dataloader_idx in tqdm(iter(dataloader), desc="Processing Images"):
            subset_name = subset_names[dataloader_idx]

            # Transfer images to the specified device
            images = images.to(config.device)

            # Extract and save encodings for the current batch
            _extract_and_save_encodings(images, indices, encoding_extractor,
                                        save_path=os.path.join(config.save_path, subset_name))
    else:
        dataloader = datamodule.get_dataloader()
        # Ensure the save directory exists
        os.makedirs(config.save_path, exist_ok=True)
=======
    all_indices = []
    all_encodings = []
    # Iterate over batches of images and their corresponding indices with a progress bar
    for images, indices in tqdm(dataloader, desc="Processing Images"):
        # Transfer images to the specified device
        images = images.to(config.device)
>>>>>>> 9ce6c0ff

        for images, indices in tqdm(dataloader, desc="Processing Images"):
            images = images.to(config.device)
            _extract_and_save_encodings(images, indices, encoding_extractor, save_path=config.save_path)


<<<<<<< HEAD
def _extract_and_save_encodings(images, indices, encoding_extractor, save_path):
    """
    Helper function to extract encodings for a batch of images and save them to disk.

    Args:
        images (torch.Tensor): Batch of images to process.
        indices (list): Indices of the images in the batch, used for naming the saved files.
        encoding_extractor (torch.nn.Module): Model used to extract encodings from the images.
        save_path (str): Directory where the extracted encodings will be saved.
    """
    # Extract encodings in a context that does not require gradient computation
    with torch.no_grad():
        encodings = encoding_extractor(images)

    # Convert encodings to numpy arrays and save each one individually
    encodings = encodings.detach().cpu().numpy()
    for encoding, idx in zip(encodings, indices):
        np.save(os.path.join(save_path, f"{idx}.npy"), encoding)
=======
        all_encodings.append(encodings)
        all_indices.append(indices)

    all_indices = np.concatenate(all_indices)
    all_encodings = np.concatenate(all_encodings)

    # Create a mapping from original image indices to their positions in the all_indices array.
    # This facilitates quick lookup of encodings based on the original dataset indices.
    indices_map = np.full(all_indices.max() + 1, 0)
    indices_map[all_indices] = np.arange(len(all_indices))

    np.savez(os.path.join(config.save_path, f"combined.npz"), encodings=all_encodings, indices_map=indices_map)
>>>>>>> 9ce6c0ff
<|MERGE_RESOLUTION|>--- conflicted
+++ resolved
@@ -6,7 +6,8 @@
 from hydra.utils import instantiate
 from omegaconf import DictConfig
 
-torch.multiprocessing.set_sharing_strategy('file_system') # avoiding the limits on open file descriptors
+torch.multiprocessing.set_sharing_strategy('file_system')  # avoiding the limits on open file descriptors
+
 
 def extract_encodings(config: DictConfig):
     """
@@ -24,82 +25,110 @@
     datamodule = instantiate(config.datamodule)
     datamodule.prepare_data()
 
-<<<<<<< HEAD
     encoding_extractor = instantiate(config.encoding_extractor)
-=======
-    # Create the directory specified in the config to save the encodings
-    os.makedirs(config.save_path, exist_ok=True)
->>>>>>> 9ce6c0ff
 
     # Set the encoding extractor to evaluation mode and move it to the specified device (e.g., GPU)
     encoding_extractor.eval()
     encoding_extractor.to(config.device)
 
-<<<<<<< HEAD
-    # Check if the data module has subsets and process accordingly
     if datamodule.with_subsets:
         dataloader, subset_names = datamodule.get_combined_dataloader()
-        # Create a directory for each subset to store encodings
+
+        # Prepare separate encoding extractors and savers for each subset.
+        encoding_extractor_and_savers = {}
         for subset_name in subset_names:
-            os.makedirs(os.path.join(config.save_path, subset_name), exist_ok=True)
+            save_path = os.path.join(config.save_path, subset_name)
+            encoding_extractor_and_saver = EncodingsExtractorAndSaver(save_path=save_path,
+                                                                      encoding_extractor=encoding_extractor)
+            encoding_extractor_and_savers[subset_name] = encoding_extractor_and_saver
 
+        # Process each batch from the dataloader, extract encodings.
         for (images, _, _, indices), _, dataloader_idx in tqdm(iter(dataloader), desc="Processing Images"):
             subset_name = subset_names[dataloader_idx]
+            encoding_extractor_and_savers[subset_name].extract_encodings(images.to(config.device), indices)
 
-            # Transfer images to the specified device
-            images = images.to(config.device)
+        # Save all extracted encodings after processing.
+        for encoding_extractor_and_saver in encoding_extractor_and_savers.values():
+            encoding_extractor_and_saver.save_all()
 
-            # Extract and save encodings for the current batch
-            _extract_and_save_encodings(images, indices, encoding_extractor,
-                                        save_path=os.path.join(config.save_path, subset_name))
     else:
         dataloader = datamodule.get_dataloader()
-        # Ensure the save directory exists
-        os.makedirs(config.save_path, exist_ok=True)
-=======
-    all_indices = []
-    all_encodings = []
-    # Iterate over batches of images and their corresponding indices with a progress bar
-    for images, indices in tqdm(dataloader, desc="Processing Images"):
-        # Transfer images to the specified device
-        images = images.to(config.device)
->>>>>>> 9ce6c0ff
+
+        encoding_extractor_and_saver = EncodingsExtractorAndSaver(save_path=config.save_path,
+                                                                  encoding_extractor=encoding_extractor)
 
         for images, indices in tqdm(dataloader, desc="Processing Images"):
-            images = images.to(config.device)
-            _extract_and_save_encodings(images, indices, encoding_extractor, save_path=config.save_path)
+            encoding_extractor_and_saver.extract_encodings(images.to(config.device), indices)
+
+        encoding_extractor_and_saver.save_all()
 
 
-<<<<<<< HEAD
-def _extract_and_save_encodings(images, indices, encoding_extractor, save_path):
+class EncodingsExtractorAndSaver:
     """
-    Helper function to extract encodings for a batch of images and save them to disk.
+        A utility class to extract and save encodings from images.
 
-    Args:
-        images (torch.Tensor): Batch of images to process.
-        indices (list): Indices of the images in the batch, used for naming the saved files.
-        encoding_extractor (torch.nn.Module): Model used to extract encodings from the images.
-        save_path (str): Directory where the extracted encodings will be saved.
-    """
-    # Extract encodings in a context that does not require gradient computation
-    with torch.no_grad():
-        encodings = encoding_extractor(images)
+        This class handles the extraction of encodings using a provided encoding extractor model,
+        aggregates these encodings, and saves them to disk.
 
-    # Convert encodings to numpy arrays and save each one individually
-    encodings = encodings.detach().cpu().numpy()
-    for encoding, idx in zip(encodings, indices):
-        np.save(os.path.join(save_path, f"{idx}.npy"), encoding)
-=======
-        all_encodings.append(encodings)
-        all_indices.append(indices)
+        Attributes:
+            save_path (str): The path where the encodings are saved.
+            encoding_extractor (Model): The model used to extract encodings from images.
+        """
 
-    all_indices = np.concatenate(all_indices)
-    all_encodings = np.concatenate(all_encodings)
+    def __init__(self, save_path, encoding_extractor):
+        """
+        Initializes the EncodingsExtractorAndSaver.
 
-    # Create a mapping from original image indices to their positions in the all_indices array.
-    # This facilitates quick lookup of encodings based on the original dataset indices.
-    indices_map = np.full(all_indices.max() + 1, 0)
-    indices_map[all_indices] = np.arange(len(all_indices))
+        Args:
+            save_path (str): The directory path where the encodings and index mappings will be saved.
+            encoding_extractor (Model): The model to use for encoding extraction.
+        """
+        self._all_indices = []  # Aggregator for indices of processed images.
+        self._all_encodings = []  # Aggregator for encodings extracted from images.
+        self._save_path = save_path  # Path to save encodings.
+        self._encoding_extractor = encoding_extractor  # Model for encoding extraction.
 
-    np.savez(os.path.join(config.save_path, f"combined.npz"), encodings=all_encodings, indices_map=indices_map)
->>>>>>> 9ce6c0ff
+        os.makedirs(save_path, exist_ok=True)  # Ensure the save directory exists.
+
+    def extract_encodings(self, images, indices):
+        """
+        Extracts encodings for a batch of images and stores them.
+
+        Args:
+            images (Tensor): A batch of images to process.
+            indices (Tensor): Indices of the images in the batch.
+        """
+        with torch.no_grad():
+            encodings = self._encoding_extractor(images)
+
+        # Convert encodings to numpy arrays and save each one individually
+        encodings = encodings.detach().cpu().numpy()
+
+        self._all_indices.append(indices)
+        self._all_encodings.append(encodings)
+
+    def save_all(self):
+        """
+        Saves all accumulated encodings and their corresponding indices to disk.
+
+        This method consolidates all extracted encodings and their indices collected during the encoding extraction process.
+        It saves a combined .npz file containing the encodings and a mapping of the original image indices to their positions
+        in the accumulated array. This mapping facilitates quick lookup of encodings based on the original dataset indices.
+
+        The saved .npz file contains two arrays:
+        - 'encodings': An array of all extracted encodings.
+        - 'indices_map': An array where each position corresponds to an index in the original dataset, and its value is the
+          position of that index in the 'encodings' array.
+
+        Note: This method should be called after all batches of images have been processed through `extract_encodings`.
+        """
+        # Concatenate all indices and encodings collected during processing
+        indices = np.concatenate(self._all_indices)
+        encodings = np.concatenate(self._all_encodings)
+
+        # Generating a mapping array for quick index lookup
+        indices_map = np.full(indices.max() + 1, -1)  # Initialize with -1 to indicate unmapped indices
+        indices_map[indices] = np.arange(len(indices))
+
+        # Save encodings and the index mapping to a .npz file for efficient storage and access
+        np.savez(os.path.join(self._save_path, "combined.npz"), encodings=encodings, indices_map=indices_map)